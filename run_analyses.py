# Script to run Eyring Model analyses

import numpy as np
import matplotlib.pyplot as plt
import pandas as pd
import seaborn as sns
from tqdm import tqdm

from eyring_model import EyringModel, Path

# Define global constants
global kB 
kB = 1.380649 * 10**-23    # Boltzmann (m^2 kg / s^2 K)
global h
h = 6.62607 * 10**-34      # Planck (m^2 kg / s)
global R
R = 1.9858775 * 10**-3     # universal gas (kcal / mol K)

# Choose what analyses to run
parallel_pores = False
compare_effective_barriers = False
estimate_dH_dS_barrier_distributions = False
estimate_dH_dS_jump_distributions = False
estimate_dH_dS_spread = True
compare_jump_lengths = False
plot_paths = False
test_path_convergence = False

# Inputs for testing barriers
T = 300
large = 18
large_barrier = large*R*T
small_barrier = large_barrier / 2
sigma = large_barrier / 3

if parallel_pores:

    n_paths = 50
    n_jumps = 50
    fill = True

    fig, ax = plt.subplots(3,1, figsize=(12,8), sharex=True)

    # ALL MEMBRANE BARRIERS EQUAL

    model_equal = EyringModel(T=T)
    dist = 'equal'
    params = {'mu' : large_barrier}

    # plot the membrane barrier distribution for each pore, overlapping
    effective_barriers = np.zeros(n_paths)
    for n in tqdm(range(n_paths)):
        model_equal.add_Path(dist=dist, dist_params=params, n_jumps=n_jumps)
        effective_barriers[n] = model_equal.paths[n].calculate_effective_barrier() / (R*T)
        sns.histplot(model_equal.paths[n].membrane_barriers / (R*T), edgecolor=None, ax=ax[0], stat='density', fill=fill, alpha=0.25)
        # model_equal.paths[n].plot_distribution(fill=fill, ax=ax[0])

    permeability = model_equal.calculate_permeability()
    effective_barrier_equal = model_equal.calculate_effective_barrier() / (R*T)

    # save data as pandas DataFrame
    df_equal = pd.DataFrame()
    df_equal['pores'] = np.arange(1,n_paths+1)
    df_equal['permeability'] = model_equal.permeabilities
    df_equal['effective_barriers'] = effective_barriers
    df_equal['permeability_percent'] = model_equal.permeabilities / model_equal.permeabilities.sum() * 100
    df_equal.sort_values('permeability_percent', ascending=False, inplace=True)
    df_equal['flux_fraction'] = df_equal['permeability_percent'].cumsum() / 100
    df_equal['pore_fraction'] = np.arange(1,n_paths+1) / n_paths
    df_equal.loc[len(df_equal.index)] = [0,0,0,0,0,0] # add zero row for ROC curve

    # NORMAL DISTRIBUTION OF BARRIERS

    model_norm = EyringModel(T=T)
    dist = 'normal'
    params = {'mu' : large_barrier, 'sigma' : sigma}

    # plot the membrane barrier distribution for each pore, overlapping
    effective_barriers = np.zeros(n_paths)
    for n in tqdm(range(n_paths)):
        model_norm.add_Path(dist=dist, dist_params=params, n_jumps=n_jumps)
        effective_barriers[n] = model_norm.paths[n].calculate_effective_barrier() / (R*T)
        sns.histplot(model_norm.paths[n].membrane_barriers / (R*T), binwidth=1, edgecolor=None, ax=ax[1], stat='density', fill=fill, alpha=0.25)
        # model_norm.paths[n].plot_distribution(fill=fill, ax=ax[1])

    permeability = model_norm.calculate_permeability()
    effective_barrier_norm = model_norm.calculate_effective_barrier() / (R*T)

    # save data as pandas DataFrame
    df_norm = pd.DataFrame()
    df_norm['pores'] = np.arange(1,n_paths+1)
    df_norm['permeability'] = model_norm.permeabilities
    df_norm['effective_barriers'] = effective_barriers
    df_norm['permeability_percent'] = model_norm.permeabilities / model_norm.permeabilities.sum() * 100
    df_norm.sort_values('permeability_percent', ascending=False, inplace=True)
    df_norm['flux_fraction'] = df_norm['permeability_percent'].cumsum() / 100
    df_norm['pore_fraction'] = np.arange(1,n_paths+1) / n_paths
    df_norm.loc[len(df_norm.index)] = [0,0,0,0,0,0] # add zero row for ROC curve
    

    # EXPONENTIAL DISTRIBUTION OF BARRIERS

    model_exp = EyringModel(T=T)
    dist = 'exponential'
    params = {'beta' : large_barrier}

    # plot the membrane barrier distribution for each pore, overlapping
    effective_barriers = np.zeros(n_paths)
    for n in tqdm(range(n_paths)):
        model_exp.add_Path(dist=dist, dist_params=params, n_jumps=n_jumps)
        effective_barriers[n] = model_exp.paths[n].calculate_effective_barrier() / (R*T)
        sns.histplot(model_exp.paths[n].membrane_barriers / (R*T), binwidth=1, edgecolor=None, ax=ax[2], stat='density', fill=fill, alpha=0.25)
        # model_exp.paths[n].plot_distribution(fill=fill, ax=ax[2])

    permeability = model_exp.calculate_permeability()
    effective_barrier_exp = model_exp.calculate_effective_barrier() / (R*T)

    # save data as pandas DataFrame
    df_exp = pd.DataFrame()
    df_exp['pores'] = np.arange(1,n_paths+1)
    df_exp['permeability'] = model_exp.permeabilities
    df_exp['effective_barriers'] = effective_barriers
    df_exp['permeability_percent'] = model_exp.permeabilities / model_exp.permeabilities.sum() * 100
    df_exp.sort_values('permeability_percent', ascending=False, inplace=True)
    df_exp['flux_fraction'] = df_exp['permeability_percent'].cumsum() / 100
    df_exp['pore_fraction'] = np.arange(1,n_paths+1) / n_paths
    df_exp.loc[len(df_exp.index)] = [0,0,0,0,0,0] # add zero row for ROC curve
    
    # PLOTTING

    # plot the effective barrier, max barrier, and mean barrier
    ax[0].axvline(effective_barrier_equal, ls='dashed', c='k', label='effective barrier')
    ax[0].axvline(large_barrier/R/T, ls='dashed', c='r', label='mean barrier')
    ax[0].legend()
    ax[0].set_title(f'All barriers equal, {large_barrier/R/T:.0f}RT')

    ax[1].axvline(effective_barrier_norm, ls='dashed', c='k', label='effective barrier')
    ax[1].axvline(large_barrier/R/T, ls='dashed', c='r', label='mean barrier')
    ax[1].legend()
    ax[1].set_title(f'Normal distribution, mean = {large_barrier/R/T:.0f}RT, stdev = {sigma/R/T:.0f}RT')

    ax[2].axvline(effective_barrier_exp, ls='dashed', c='k', label='effective barrier')
    ax[2].axvline(large_barrier/R/T, ls='dashed', c='r', label='mean barrier')
    ax[2].legend()
    ax[2].set_title(f'Exponential distribution, mean = {large_barrier/R/T:.0f}RT')

    ax[2].set_xlabel('$\Delta G_{M,j} / RT$')
    ax[2].set_xlim(-10,)

    # fig1, ax1 = plt.subplots(1,1, figsize=(6,6))
    # sns.barplot(data=df_norm, x='pores', y='permeability_percent', ax=ax1)
    # ax1.set_ylabel('percentage of permeability')
    # xmin, xmax = plt.xlim()
    # ymin, ymax = plt.ylim()
    # ax1.text(xmax*0.95, ymax*0.9, 'Max P: {:.4f}\nOverall P: {:.4f}'.format(df_norm['permeability'].max(), df_norm['permeability'].sum()), ha='right')

    # fig2, ax2 = plt.subplots(1,1, figsize=(6,6))
    # sns.barplot(data=df_exp, x='pores', y='permeability_percent', ax=ax2)
    # ax2.set_ylabel('percentage of permeability')
    # xmin, xmax = plt.xlim()
    # ymin, ymax = plt.ylim()
    # ax2.text(xmax*0.95, ymax*0.9, 'Max P: {:.4f}\nOverall P: {:.4f}'.format(df_exp['permeability'].max(), df_exp['permeability'].sum()), ha='right')
    
    # fig3, ax3 = plt.subplots(1,1, figsize=(6,6))
    # sns.lineplot(data=df_equal, x='pore_fraction', y='flux_fraction', ax=ax3, label='equal')
    # sns.lineplot(data=df_norm, x='pore_fraction', y='flux_fraction', ax=ax3, label='normal')
    # sns.lineplot(data=df_exp, x='pore_fraction', y='flux_fraction', ax=ax3, label='exponential')
    # ax3.set_xlabel('fraction of the pores')
    # ax3.set_ylabel('fraction of the flux')
    # # ax3.set_xlim(0,1)
    # # ax3.set_ylim(0,1)
    plt.show()


if compare_effective_barriers:

    dist = 'normal'
    params = {'mu' : large_barrier, 'sigma' : sigma}
    model = Path(T=T, dist=dist, dist_params=params)
    dG_eff = model.calculate_effective_barrier() / (R*T)
    model.membrane_barriers = model.membrane_barriers / (R*T)
    ax = model.plot_distribution(hist=True, color='tab:blue', binwidth=1, label='normal')
    ymin, ymax = plt.ylim()
    ax.axvline(dG_eff, ls='dashed', c='tab:blue')
    ax.text(dG_eff*1.1, ymax*0.9, '$\Delta G_{eff}$/RT')

    dist = 'exponential'
    params = {'beta' : large_barrier}
    model = Path(T=T, dist=dist, dist_params=params)
    dG_eff = model.calculate_effective_barrier() / (R*T)
    model.membrane_barriers = model.membrane_barriers / (R*T)
    model.plot_distribution(hist=True, color='tab:orange', binwidth=1, ax=ax, label='exponential')
    ymin, ymax = plt.ylim()
    ax.axvline(dG_eff, ls='dashed', c='tab:orange')
    ax.text(dG_eff*1.01, ymax*0.9, '$\Delta G_{eff}$/RT')
    
    ax.axvline(large, c='r')
    ax.text(large*0.5, ymax*0.9, 'mean', ha='left')
    ax.set_xlabel('$\Delta G_{M,j}$ / RT')
    plt.legend(loc='center')
    plt.show()

if estimate_dH_dS_barrier_distributions:

    n_paths = 50
    temps = [250, 260, 270, 280, 290, 300, 310, 320, 330, 340, 350]*10
    X = np.zeros(len(temps))
    Y = np.zeros(len(temps))
    dG = np.zeros(len(temps))

    # ALL MEMBRANE BARRIERS EQUAL

    dist = 'equal'

    print(f'Calculating permeabilities for {len(temps)} temperatures to estimate dH and dS for {dist} distribution of barriers')
    for i,T in tqdm(enumerate(temps)):
        model = EyringModel(T=T)
        for n in range(n_paths):
            model.add_Path(dist=dist, dist_params={'mu' : large*R*300}) 

        dG[i] = model.calculate_effective_barrier()
        P = model.calculate_permeability()
        lam = model.get_lambda()
        delta = np.array(model.deltas).mean()
        X[i] = 1 / T
        Y[i] = np.log(P*h*delta / (kB*T*lam**2))

    df1 = pd.DataFrame(np.array([X,Y]).T, columns=['1/T', 'ln(P h del / kB T lam^2)'])
    df1['distribution'] = ['equal']*len(temps)
    df1['dG_eff'] = dG
    df1['T'] = temps
    m, b = np.polyfit(X,Y,1)
    dH_equal = -m*R
    dS_equal = b*R

    # NORMAL DISTRIBUTIONS OF BARRIERS

    dist = 'normal'

    print(f'Calculating permeabilities for {len(temps)} temperatures to estimate dH and dS for {dist} distribution of barriers')
    for i,T in tqdm(enumerate(temps)):
        model = EyringModel(T=T)
        for n in range(n_paths):
            model.add_Path(dist=dist, dist_params={'mu' : large*R*300, 'sigma' : large*R*300/3})

        dG[i] = model.calculate_effective_barrier()
        P = model.calculate_permeability()
        lam = model.get_lambda()
        delta = np.array(model.deltas).mean()
        X[i] = 1 / T
        Y[i] = np.log(P*h*delta / (kB*T*lam**2))

    df2 = pd.DataFrame(np.array([X,Y]).T, columns=['1/T', 'ln(P h del / kB T lam^2)'])
    df2['distribution'] = ['normal']*len(temps)
    df2['dG_eff'] = dG
    df2['T'] = temps
    m, b = np.polyfit(X,Y,1)
    dH_norm = -m*R
    dS_norm = b*R

    # EXPONENTIAL DISTRIBUTIONS OF BARRIERS

    dist = 'exponential'

    print(f'Calculating permeabilities for {len(temps)} temperatures to estimate dH and dS for {dist} distribution of barriers')
    for i,T in tqdm(enumerate(temps)):
        model = EyringModel(T=T)
        for n in range(n_paths):
            model.add_Path(dist=dist, dist_params={'beta' : large*R*300})

        dG[i] = model.calculate_effective_barrier()
        P = model.calculate_permeability()
        lam = model.get_lambda()
        delta = np.array(model.deltas).mean()
        X[i] = 1 / T
        Y[i] = np.log(P*h*delta / (kB*T*lam**2))

    df3 = pd.DataFrame(np.array([X,Y]).T, columns=['1/T', 'ln(P h del / kB T lam^2)'])
    df3['distribution'] = ['exponential']*len(temps)
    df3['dG_eff'] = dG
    df3['T'] = temps
    m, b = np.polyfit(X,Y,1)
    dH_exp = -m*R
    dS_exp = b*R

    data = pd.concat((df1,df2,df3))

    sns.lmplot(x='1/T', y='ln(P h del / kB T lam^2)', data=data, hue='distribution', scatter_kws={'alpha':0.75, 'edgecolor':'black'})
    plt.xlabel('1/T')
    plt.ylabel('ln($P h \delta$ / $k_B T \lambda$)')
    xmin, xmax = plt.xlim()
    ymin, ymax = plt.ylim()
    # plt.text(xmax*0.95, ymax*1.05, 'dH = {:.4f}\ndS = {:.4f}'.format(dH, dS), ha='right')
    print('\nFor equal barriers = {:.0f}RT: \ndH = {:.4f} kcal/mol\ndS = {:.4f} kcal/mol'.format(large, dH_equal, dS_equal))
    print('\nFor normally distributed barriers with mean = {:.0f}RT: \ndH = {:.4f} kcal/mol\ndS = {:.4f} kcal/mol'.format(large, dH_norm, dS_norm))
    print('\nFor exponentially distributed barriers with mean = {:.0f}RT: \ndH = {:.4f}kcal/mol\ndS = {:.4f} kcal/mol'.format(large, dH_exp, dS_exp))
    plt.show()
    
    sns.lmplot(data=data, x='T', y='dG_eff', hue='distribution', scatter_kws={'alpha':0.75, 'edgecolor':'black'})
    plt.show()

if plot_paths:

    fig, ax = plt.subplots(4,1, figsize=(8,20), sharex=True)

    for i in range(4):
    
        dist = 'normal'
        params = {'mu' : large_barrier, 'sigma' : sigma}
        model = Path(T=T, dist=dist, dist_params=params)
        dG_eff = model.calculate_effective_barrier() / (R*T)
        model.membrane_barriers = model.membrane_barriers / (R*T)
        ax[i].plot(model.jump_lengths.cumsum(), model.membrane_barriers, color='tab:blue', alpha=0.75, label='normal')
        ax[i].axhline(dG_eff, c='tab:blue', ls='dashed')
        ax[i].text(-5*model.lam, dG_eff*1.1, '$\Delta G_{eff}$', ha='right')

        dist = 'exponential'
        params = {'beta' : large_barrier}
        model = Path(T=T, dist=dist, dist_params=params)
        dG_eff = model.calculate_effective_barrier() / (R*T)
        model.membrane_barriers = model.membrane_barriers / (R*T)
        ax[i].plot(model.jump_lengths.cumsum(), model.membrane_barriers, color='tab:orange', alpha=0.75, label='exponential')
        ax[i].axhline(dG_eff, c='tab:orange', ls='dashed')
        ax[i].text(-5*model.lam, dG_eff*1.05, '$\Delta G_{eff}$', ha='right')

        ax[i].set_ylabel('$\Delta G_{M,j}$ / RT')
        ax[i].legend(loc='upper right')
        ax[i].set_ylim(0,dG_eff*1.5)
    
    ax[i].set_xlim(-20*model.lam,)
    ax[i].set_xlabel('membrane thickness (Angstroms)')
    plt.show()

if compare_jump_lengths:

    n_paths = 50

    dist = 'equal'
    params = {'mu' : large_barrier}

    delta = 400 # set a fixed thickness
    lambdas = [1,2,3,4,5,6,7,8,9,10]*10 # list of jump lengths to compare

    # Jump lengths EQUAL

    jump_dist = 'equal'
    
    permeabilities = np.zeros(len(lambdas))
    deltas = np.zeros(len(lambdas))
    effective_barriers = np.zeros(len(lambdas))
        
    for i,lam in tqdm(enumerate(lambdas)):

        model = EyringModel(T=T)
        n_jumps = int(delta / lam)

        # add all parallel paths
        for n in range(n_paths):
            jump_params = {'mu' : lam}
            model.add_Path(dist=dist, dist_params=params, n_jumps=n_jumps, lam=lam)
            model.paths[n].generate_jump_distribution(dist=jump_dist, dist_params=jump_params)
    
            
        permeabilities[i] = model.calculate_permeability()
        deltas[i] = np.array(model.deltas).mean()
        effective_barriers[i] = model.calculate_effective_barrier()

    df1 = pd.DataFrame()
    df1['lambda'] = lambdas
    df1['permeability'] = permeabilities
    df1['thickness'] = deltas
    df1['effective_barriers'] = effective_barriers*R*T
    df1['distribution'] = ['equal']*len(lambdas)

    # Jump lengths NORMAL
    
    jump_dist = 'normal'

    for i,lam in tqdm(enumerate(lambdas)):

        model = EyringModel(T=T)
        n_jumps = int(delta / lam)

        # add all parallel paths
        for n in range(n_paths):
            jump_params = {'mu' : lam, 'sigma' : lam/4}
            model.add_Path(dist=dist, dist_params=params, n_jumps=n_jumps, lam=lam)
            model.paths[n].generate_jump_distribution(dist=jump_dist, dist_params=jump_params)
                
        permeabilities[i] = model.calculate_permeability()
        deltas[i] = np.array(model.deltas).mean()
        effective_barriers[i] = model.calculate_effective_barrier()

    df2 = pd.DataFrame()
    df2['lambda'] = lambdas
    df2['permeability'] = permeabilities
    df2['thickness'] = deltas
    df2['effective_barriers'] = effective_barriers*R*T
    df2['distribution'] = ['normal']*len(lambdas)

    # Jump lengths EXPONENTIAL
    
    jump_dist = 'exponential'

    for i,lam in tqdm(enumerate(lambdas)):

        model = EyringModel(T=T)
        n_jumps = int(delta / lam)

        # add all parallel paths
        for n in range(n_paths):
            jump_params = {'beta' : lam}
            model.add_Path(dist=dist, dist_params=params, n_jumps=n_jumps, lam=lam)
            model.paths[n].generate_jump_distribution(dist=jump_dist, dist_params=jump_params)
                
        permeabilities[i] = model.calculate_permeability()
        deltas[i] = np.array(model.deltas).mean()
        effective_barriers[i] = model.calculate_effective_barrier()

    df3 = pd.DataFrame()
    df3['lambda'] = lambdas
    df3['permeability'] = permeabilities
    df3['thickness'] = deltas
    df3['effective_barriers'] = effective_barriers*R*T
    df3['distribution'] = ['exponential']*len(lambdas)

    sns.lineplot(data=df1, x='lambda', y='permeability', color='tab:blue', label='equal')
    sns.lineplot(data=df2, x='lambda', y='permeability', color='tab:orange', label='normal')
    sns.lineplot(data=df3, x='lambda', y='permeability', color='tab:green', label='exponential')
    plt.xlabel('mean jump length (Angstroms)')
    plt.ylabel('permeability ($L/m^2 h$)')
    plt.legend()
    plt.show()

    sns.scatterplot(data=df1, x='lambda', y='thickness', color='tab:blue', label='equal')
    sns.scatterplot(data=df2, x='lambda', y='thickness', color='tab:orange', label='normal')
    sns.scatterplot(data=df3, x='lambda', y='thickness', color='tab:green', label='exponential')
    plt.xlabel('mean jump length (Angstroms)')
    plt.ylabel('thickness (Angstroms)')
    plt.legend()
    plt.show()

    sns.scatterplot(data=df1, x='lambda', y='effective_barriers', color='tab:blue', label='equal')
    sns.scatterplot(data=df2, x='lambda', y='effective_barriers', color='tab:orange', label='normal')
    sns.scatterplot(data=df3, x='lambda', y='effective_barriers', color='tab:green', label='exponential')
    plt.xlabel('mean jump length (Angstroms)')
    plt.ylabel('$\Delta G_{eff}$/RT')
    plt.legend()
    plt.show()

if estimate_dH_dS_spread:

    n_paths = 1200
    temps = np.array([250, 260, 270, 280, 290, 300, 310, 320, 330, 340, 350]*3)

    dG_eff = np.zeros(len(temps))
    P = np.zeros(len(temps))
    X = np.zeros(len(temps))
    Y = np.zeros(len(temps))

    # MULTIVARIATE NORMAL

    print('\nMULTIVARIATE NORMAL')

    params = {
<<<<<<< HEAD
        'mu'  : np.array([4.25, -0.021]),
        'cov' : np.array([[0.001**2,0],
                          [0,0.0001**2]])
=======
        'mu'  : np.array([4.5, 6]),
        'cov' : np.array([[0.001**2,0],
                          [0,0.001**2]])
>>>>>>> 068226be
    }

    dist = 'normal'
    multi = True

    for i, T in tqdm(enumerate(temps)):
        model = EyringModel(T=T)
        for n in range(n_paths):
            model.add_Path(n_jumps=200, lam=10)
            model.paths[n].generate_membrane_barriers(dist=dist, multi=multi, dist_params=params)

        P[i] = model.calculate_permeability()
        dG_eff[i] = model.calculate_effective_barrier()
        lam = model.get_lambda()
        delta = np.array(model.deltas).mean()
        X[i] = 1 / T
        Y[i] = np.log(P[i]*h*delta / (kB*T*lam**2))

    m, b = np.polyfit(X,Y,1)
    print(f'dH_eff : {-m*R}')
    print(f'dS_eff : {b*R} or -T dS_eff at 300 K: {-300*b*R}')
    print(f'dG_eff at 300 K: {dG_eff.mean()}')

    df1 = pd.DataFrame()
    df1['distribution'] = ['multi-variate normal']*len(temps)
    df1['temperature'] = temps
    df1['permeability'] = P
    df1['log permeability'] = np.log(P)
    df1['effective free energy'] = dG_eff
    df1['1/T'] = X
    df1['ln(P h del / kB T lam^2)'] = Y

    # # MULTIPLE EXPONENTIALS

    # print('\nMULTIPLE EXPONENTIALS:')

    # params = {
    #     'beta'  : np.array([4.25, 0.021]),
    # }

    # dist = 'exponential'
    # multi = True

    # for i, T in tqdm(enumerate(temps)):
    #     model = EyringModel(T=T)
    #     for n in range(n_paths):
    #         model.add_Path(n_jumps=200, lam=10)
    #         model.paths[n].generate_membrane_barriers(dist=dist, multi=multi, dist_params=params)

    #     dG_eff[i] = model.calculate_effective_barrier()
    #     P[i] = model.calculate_permeability()
    #     lam = model.get_lambda()
    #     delta = np.array(model.deltas).mean()
    #     X[i] = 1 / T
    #     Y[i] = np.log(P[i]*h*delta / (kB*T*lam**2))

    # m, b = np.polyfit(X,Y,1)
    # print(f'dH_eff : {-m*R}')
    # print(f'dS_eff : {b*R} or -T dS_eff at 300 K: {-300*b*R}')

    # df2 = pd.DataFrame()
    # df2['distribution'] = ['multiple exponentials']*len(temps)
    # df2['temperature'] = temps
    # df2['permeability'] = P
    # df2['effective free energy'] = dG_eff
    # df2['1/T'] = X
    # df2['ln(P h del / kB T lam^2)'] = Y

    # df = pd.concat((df1,df2))

    sns.lmplot(data=df1, x='1/T', y='ln(P h del / kB T lam^2)', hue='distribution', 
               scatter_kws={'alpha':0.75, 'edgecolor':'black'})
    plt.savefig('tmp.png')

    plt.figure()
    sns.scatterplot(data=df1, x='temperature', y='permeability', hue='distribution')
<<<<<<< HEAD
    plt.savefig('tmp1.png')

    plt.figure()
    sns.scatterplot(data=df1, x='temperature', y='effective free energy', hue='distribution')
    plt.savefig('tmp2.png')
=======

    plt.figure()
    sns.scatterplot(data=df1, x='temperature', y='log permeability')

    plt.figure()
    sns.scatterplot(data=df1, x='temperature', y='effective free energy', hue='distribution')

>>>>>>> 068226be
    plt.show()

if test_path_convergence:

    # Increasing number of paths to see how effective barrier changes (when it stabilizes)
    n_paths = np.array([50,100,200,300,400,500,600,700,800,900,1000,1100,1200,1300,1400,1500,
                        1600,1700,1800,1900,2000,2100,2200,2300,2400,2500,2600,2700,2800,2900,
                        3000,3100,3200,3300,3400,3500,3600,3700,3800,3900,4000,4100,4200,4300,
                        4400,4500,4600,4700,4800,4900,5000])

    # Inputs for testing
    T = 300
    barrier = 10
    sigma = barrier / 3

    n_jumps = 50

    dist = 'normal'
    params = {'mu' : barrier, 'sigma' : sigma}

    effective_barriers = np.zeros(len(n_paths))
    permeabilities = np.zeros(len(n_paths))

    for i,N in enumerate(n_paths):

        print(f'N: {N}')
        model = EyringModel(T=T)
        for n in tqdm(range(N)):
            model.add_Path(dist=dist, dist_params=params, n_jumps=n_jumps, lam=10) # 10 Angstrom jump lengths over 50 jumps = 500 Angstrom thickness
            
        effective_barriers[i] = model.calculate_effective_barrier()
        permeabilities[i] = model.calculate_permeability()

    fig = plt.figure()
    # plt.plot(n_paths, effective_barriers, label='effective barrier')
    # plt.plot(n_paths, barrier-R*T*np.log(n_paths), ls='dashed', c='r', label='equal barrier limit')
    plt.plot(n_paths, effective_barriers + R*T*np.log(n_paths))
    plt.xlabel('number of paths')
    plt.ylabel('effective barrier')
    # plt.legend()

    fig = plt.figure()
    plt.plot(n_paths, permeabilities / n_paths)
    plt.xlabel('number of paths')
    plt.ylabel('permeability per path')
    plt.show()<|MERGE_RESOLUTION|>--- conflicted
+++ resolved
@@ -463,15 +463,9 @@
     print('\nMULTIVARIATE NORMAL')
 
     params = {
-<<<<<<< HEAD
-        'mu'  : np.array([4.25, -0.021]),
-        'cov' : np.array([[0.001**2,0],
-                          [0,0.0001**2]])
-=======
         'mu'  : np.array([4.5, 6]),
         'cov' : np.array([[0.001**2,0],
                           [0,0.001**2]])
->>>>>>> 068226be
     }
 
     dist = 'normal'
@@ -544,25 +538,16 @@
 
     sns.lmplot(data=df1, x='1/T', y='ln(P h del / kB T lam^2)', hue='distribution', 
                scatter_kws={'alpha':0.75, 'edgecolor':'black'})
-    plt.savefig('tmp.png')
 
     plt.figure()
     sns.scatterplot(data=df1, x='temperature', y='permeability', hue='distribution')
-<<<<<<< HEAD
-    plt.savefig('tmp1.png')
+
+    plt.figure()
+    sns.scatterplot(data=df1, x='temperature', y='log permeability')
 
     plt.figure()
     sns.scatterplot(data=df1, x='temperature', y='effective free energy', hue='distribution')
-    plt.savefig('tmp2.png')
-=======
-
-    plt.figure()
-    sns.scatterplot(data=df1, x='temperature', y='log permeability')
-
-    plt.figure()
-    sns.scatterplot(data=df1, x='temperature', y='effective free energy', hue='distribution')
-
->>>>>>> 068226be
+
     plt.show()
 
 if test_path_convergence:
